--- conflicted
+++ resolved
@@ -1002,12 +1002,8 @@
       - {click: Keyboard_bqrw, long_click: Theme_settings, width: 12.5, key_text_size: "18", key_back_color: bgn, key_text_color: tgn}
       - {click: ',', label: '，', long_click: '<>{Left}', key_back_color: bh4, key_text_color: th4}
       - {click: space, long_click: Mode_switch, swipe_left: "Left", swipe_right: "Right", swipe_up: Schema_switchcn, width: 30, key_back_color: bkg, key_text_color: tkg}
-<<<<<<< HEAD
-      - {click: '.', label: '。', long_click: Keyboard_kao, key_back_color: bh4, key_text_color: th4}
-=======
       - {click: '.', label: '。', long_click: liquid_keyboard_clipboard, key_back_color: bh4, key_text_color: th4}
->>>>>>> 95e117a6
-      - {click: handwriting1, long_click: liquid_keyboard_switch , key_text_size: "18", key_back_color: bh4, key_text_color: th4}
+      - {click: handwriting1, long_click: liquid_keyboard_switch, key_text_size: "18", key_back_color: bh4, key_text_color: th4}
       - {click: Return, swipe_up: Escape, width: 15, key_back_color: benter, key_text_color: tenter}
 
   letter:
@@ -3915,12 +3911,8 @@
   Henkan: {toggle: simplification, send: Mode_switch, states: [ 汉字, 汉字 ]}
   Charset_switch: {toggle: extended_charset, send: Mode_switch, states: [ 常用, 增广 ]}
   Punct_switch: {toggle: ascii_punct, send: Mode_switch, states: [ 。，, ．， ]}
-<<<<<<< HEAD
-  liquid_keyboard_switch: { toggle: _liquid_keyboard, send: Mode_switch, states: [ 更多, 普通 ] }
-=======
   liquid_keyboard_switch: { toggle: _liquid_keyboard, send: Mode_switch, states: [ 更多, 更多 ] }
   liquid_keyboard_clipboard: {label: 剪贴板, send: function, command: liquid_keyboard, option: "剪贴"}
->>>>>>> 95e117a6
   handwriting: {toggle: _handwriting, send: Mode_switch, states: [ 手写, 手写 ] }
   handwriting1: {toggle: _handwriting, send: Mode_switch, states: [ 写, 写 ] }
   # trime设置
